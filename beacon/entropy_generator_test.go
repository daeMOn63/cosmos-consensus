--- conflicted
+++ resolved
@@ -24,16 +24,12 @@
 		newGen.OnStart()
 	})
 
-<<<<<<< HEAD
 	aeonExecUnit := NewAeonExecUnit("test_keys/non_validator.txt")
 	aeonDetails := NewAeonDetails(state.Validators, nil, aeonExecUnit)
 	newGen.SetAeonDetails(aeonDetails)
 	// Panic OnStart() as previous entropy set
-=======
-	// Panic Start() as no aeon execution unit or previous entropy set
->>>>>>> d17f54fd
 	assert.Panics(t, func() {
-		newGen.Start()
+		newGen.OnStart()
 	})
 	newGen.SetLastComputedEntropy(types.ComputedEntropy{Height: 0, GroupSignature: []byte("Test Entropy")})
 	// Should not panic OnStart()
@@ -185,7 +181,6 @@
 	})
 }
 
-<<<<<<< HEAD
 func TestEntropyGeneratorFlush(t *testing.T) {
 	state, privVal := groupTestSetup(1)
 
@@ -201,7 +196,8 @@
 	assert.Eventually(t, func() bool { return newGen.entropyComputed[21] != nil }, 3*time.Second, 500*time.Millisecond)
 	assert.True(t, len(newGen.entropyShares) <= entropyHistoryLength+1)
 	assert.True(t, len(newGen.entropyComputed) <= entropyHistoryLength+1)
-=======
+}
+
 func TestEntropyGeneratorApplyComputedEntropy(t *testing.T) {
 	nValidators := 3
 	state, privVals := groupTestSetup(nValidators)
@@ -258,7 +254,6 @@
 		newGen.applyComputedEntropy(&entropyRight)
 		assert.Eventually(t, func() bool { return newGen.getLastComputedEntropyHeight() >= 2 }, 2*computeEntropySleepDuration, 25*time.Millisecond)
 	})
->>>>>>> d17f54fd
 }
 
 func groupTestSetup(nValidators int) (sm.State, []types.PrivValidator) {
