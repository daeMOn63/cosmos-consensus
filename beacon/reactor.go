package beacon

import (
	"errors"
	"fmt"
	"reflect"
	"sync"
	"time"

	"github.com/tendermint/go-amino"
	"github.com/tendermint/tendermint/libs/bits"
	tmevents "github.com/tendermint/tendermint/libs/events"
	"github.com/tendermint/tendermint/libs/log"
	"github.com/tendermint/tendermint/p2p"
	sm "github.com/tendermint/tendermint/state"
	"github.com/tendermint/tendermint/types"
)

const (
	// StateChannel for broadcasting to peers you computed entropy height
	StateChannel = byte(0x80)
	// EntropyChannel along which signature shares on previous entropy are communicated
	EntropyChannel = byte(0x81)

	maxMsgSize = 1048576 // 1MB; NOTE/TODO: keep in sync with types.PartSet sizes.

	// peerGossipSleepDuration sleep time in gossip routine
	peerGossipSleepDuration = 100 * time.Millisecond
	// computeEntropySleepDuration sleep time in between checking if group signature
	// can be computed. Note peerGossipSleepDuration must be greater than
	// computeEntropySleepDuration so that peer does not send entropy for next height
	// before the current height has been computed
	computeEntropySleepDuration = 50 * time.Millisecond
)

//-----------------------------------------------------------------------------

// Reactor defines a reactor for the random beacon service.
type Reactor struct {
	p2p.BaseReactor // BaseService + p2p.Switch

	entropyGen *EntropyGenerator

	mtx      sync.RWMutex
	fastSync bool

	// Access blockchain through RPC for catching up peers
	blockStore sm.BlockStoreRPC
}

// NewReactor returns a new Reactor with the given entropyGenerator.
func NewReactor(entropyGenerator *EntropyGenerator, fastSync bool, blockStore sm.BlockStoreRPC) *Reactor {
	if entropyGenerator == nil {
		panic(fmt.Sprintf("NewReactor with nil entropy generator"))
	}
	BeaconR := &Reactor{
		entropyGen: entropyGenerator,
		fastSync:   fastSync,
		blockStore: blockStore,
	}

	BeaconR.BaseReactor = *p2p.NewBaseReactor("Reactor", BeaconR)

	return BeaconR
}

// OnStart implements BaseService by subscribing to events, which later will be
// broadcasted to other peers and starting state if we're not in fast sync.
func (beaconR *Reactor) OnStart() error {
	beaconR.Logger.Info("Reactor ", "fastSync", beaconR.fastSync)

	beaconR.subscribeToBroadcastEvents()
	if !beaconR.fastSync {
		return beaconR.entropyGen.Start()
	}

	return nil
}

// OnStop implements BaseService by unsubscribing from events and stopping
// state.
func (beaconR *Reactor) OnStop() {
	beaconR.unsubscribeFromBroadcastEvents()
	beaconR.entropyGen.Stop()
	// Check for not fast sync ensures that compute entropy routine in entropy
	// generator was started and we wait until the routine has exited
	if !beaconR.getFastSync() {
		beaconR.entropyGen.wait()
	}
}

// SwitchToConsensus from fast sync, when no entropy is generated, to consensus mode by resetting the
// last computed entropy
func (beaconR *Reactor) SwitchToConsensus(state sm.State) {
	beaconR.Logger.Info("SwitchToConsensus")
	beaconR.entropyGen.SetLastComputedEntropy(types.ComputedEntropy{Height: state.LastBlockHeight, GroupSignature: state.LastComputedEntropy})

	beaconR.mtx.Lock()
	beaconR.fastSync = false
	beaconR.mtx.Unlock()

	err := beaconR.entropyGen.Start()
	if err != nil {
		panic(fmt.Sprintf(`Failed to start entropy generator: %v

conS:
%+v

conR:
%+v`, err, beaconR.entropyGen, beaconR))
	}
}

// GetChannels implements Reactor
func (beaconR *Reactor) GetChannels() []*p2p.ChannelDescriptor {
	return []*p2p.ChannelDescriptor{
		{
			ID:                  StateChannel,
			Priority:            5,
			SendQueueCapacity:   100,
			RecvMessageCapacity: maxMsgSize,
		},
		{
			ID:                  EntropyChannel,
			Priority:            5,
			SendQueueCapacity:   100,
			RecvMessageCapacity: maxMsgSize,
		},
	}
}

// getFastSync returns whether the reactor is in fast-sync mode.
func (beaconR *Reactor) getFastSync() bool {
	beaconR.mtx.RLock()
	defer beaconR.mtx.RUnlock()
	return beaconR.fastSync
}

// InitPeer implements Reactor by creating a state for the peer.
func (beaconR *Reactor) InitPeer(peer p2p.Peer) p2p.Peer {
	beaconR.Logger.Debug("InitPeer", "peer", peer)
	peerState := NewPeerState(peer).SetLogger(beaconR.Logger)
	peer.Set(types.BeaconPeerStateKey, peerState)
	return peer
}

// AddPeer implements Reactor by spawning multiple gossiping goroutines for the
// peer.
func (beaconR *Reactor) AddPeer(peer p2p.Peer) {
	beaconR.Logger.Debug("AddPeer", "peer", peer)
	if !beaconR.IsRunning() {
		return
	}
	peerState, ok := peer.Get(types.BeaconPeerStateKey).(*PeerState)
	if !ok {
		panic(fmt.Sprintf("peer %v has no state", peer))
	}

	// Begin routines for this peer.
	go beaconR.gossipEntropySharesRoutine(peer, peerState)
}

// RemovePeer is a noop.
func (beaconR *Reactor) RemovePeer(peer p2p.Peer, reason interface{}) {
	if !beaconR.IsRunning() {
		return
	}
}

// Receive implements Reactor and processes either state or entropy share messages
func (beaconR *Reactor) Receive(chID byte, src p2p.Peer, msgBytes []byte) {
	if !beaconR.IsRunning() {
		beaconR.Logger.Debug("Receive", "src", src, "chId", chID, "bytes", msgBytes)
		return
	}

	msg, err := decodeMsg(msgBytes)
	if err != nil {
		beaconR.Logger.Error("Error decoding message", "src", src, "chId", chID, "msg", msg, "err", err, "bytes", msgBytes)
		beaconR.Switch.StopPeerForError(src, err)
		return
	}

	if err = msg.ValidateBasic(); err != nil {
		beaconR.Logger.Error("Peer sent us invalid msg", "peer", src, "msg", msg, "err", err)
		beaconR.Switch.StopPeerForError(src, err)
		return
	}

	beaconR.Logger.Debug("Receive", "src", src, "chId", chID, "msg", msg)

	// Get peer states
	ps, ok := src.Get(types.BeaconPeerStateKey).(*PeerState)
	if !ok {
		panic(fmt.Sprintf("Peer %v has no state", src))
	}

	switch chID {
	case StateChannel:
		switch msg := msg.(type) {
		case *NewEntropyHeightMessage:
			ps.setLastComputedEntropyHeight(msg.Height)
		default:
			beaconR.Logger.Error(fmt.Sprintf("Unknown message type %v", reflect.TypeOf(msg)))
		}

	case EntropyChannel:
		if beaconR.getFastSync() {
			beaconR.Logger.Info("Ignoring message received during fastSync", "msg", msg)
			return
		}
		switch msg := msg.(type) {
		case *EntropyShareMessage:
			index, _ := beaconR.entropyGen.aeonDet.validators.GetByAddress(msg.SignerAddress)
			ps.hasEntropyShare(msg.EntropyShare.Height, index, beaconR.entropyGen.aeonDet.validators.Size())
			beaconR.entropyGen.applyEntropyShare(msg.EntropyShare)
		case *ComputedEntropyMessage:
			beaconR.entropyGen.applyComputedEntropy(msg.ComputedEntropy)
		default:
			beaconR.Logger.Error(fmt.Sprintf("Unknown message type %v", reflect.TypeOf(msg)))
		}

	default:
		beaconR.Logger.Error(fmt.Sprintf("Unknown chId %X", chID))
	}
}

// subscribeToBroadcastEvents subscribes for has entropy share messages
func (beaconR *Reactor) subscribeToBroadcastEvents() {
	const subscriber = "beacon-reactor"
	beaconR.entropyGen.evsw.AddListenerForEvent(subscriber, types.EventComputedEntropy,
		func(data tmevents.EventData) {
			beaconR.broadcastNewEntropyHeightMessage(data.(int64))
		})
}

func (beaconR *Reactor) unsubscribeFromBroadcastEvents() {
	const subscriber = "beacon-reactor"
	beaconR.entropyGen.evsw.RemoveListener(subscriber)
}

func (beaconR *Reactor) broadcastNewEntropyHeightMessage(height int64) {
	esMsg := &NewEntropyHeightMessage{
		Height: height,
	}
	beaconR.Switch.Broadcast(StateChannel, cdc.MustMarshalBinaryBare(esMsg))
}

//--------------------------------------

func (beaconR *Reactor) gossipEntropySharesRoutine(peer p2p.Peer, ps *PeerState) {
	logger := beaconR.Logger.With("peer", peer)
	// Send peer most recent computed entropy if not fast syncing
	if !beaconR.getFastSync() {
		peer.Send(StateChannel, cdc.MustMarshalBinaryBare(&NewEntropyHeightMessage{Height: beaconR.entropyGen.getLastComputedEntropyHeight()}))
	}

OUTER_LOOP:
	for {
		// Manage disconnects from self or peer.
		if !peer.IsRunning() || !beaconR.IsRunning() {
			logger.Info("Stopping gossipEntropySharesRoutine for peer", "beacon running", beaconR.IsRunning(), "peer running", peer.IsRunning())
			return
		}

		nextEntropyHeight := ps.getLastComputedEntropyHeight() + 1
		// Use block chain for entropy that has been included in block
		if nextEntropyHeight < beaconR.entropyGen.getLastComputedEntropyHeight() {
			block := beaconR.blockStore.LoadBlockMeta(nextEntropyHeight)
			if block != nil {
				// Send peer entropy from block store
				ps.sendEntropy(nextEntropyHeight, block.Header.Entropy)
				time.Sleep(peerGossipSleepDuration)
				continue OUTER_LOOP
			}
		}
		entropy := beaconR.entropyGen.getComputedEntropy(nextEntropyHeight)
		if entropy != nil {
			ps.sendEntropy(nextEntropyHeight, entropy)
			time.Sleep(peerGossipSleepDuration)
			continue OUTER_LOOP
		}
		ps.pickSendEntropyShare(nextEntropyHeight,
			beaconR.entropyGen.getEntropyShares(nextEntropyHeight),
<<<<<<< HEAD
			beaconR.entropyGen.aeonDet.validators.Size())

=======
			beaconR.entropyGen.Validators.Size())
>>>>>>> d17f54fd
		time.Sleep(peerGossipSleepDuration)
		continue OUTER_LOOP
	}
}

// String returns a string representation of the Reactor.
// NOTE: For now, it is just a hard-coded string to avoid accessing unprotected shared variables.
// TODO: improve!
func (beaconR *Reactor) String() string {
	// better not to access shared variables
	return beaconR.StringIndented("")
}

// StringIndented returns an indented string representation of the Reactor
func (beaconR *Reactor) StringIndented(indent string) string {
	s := "BeaconReactor{\n"
	for _, peer := range beaconR.Switch.Peers().List() {
		ps, ok := peer.Get(types.BeaconPeerStateKey).(*PeerState)
		if !ok {
			panic(fmt.Sprintf("Peer %v has no state", peer))
		}
		s += indent + "  " + ps.StringIndented(indent+"  ") + "\n"
	}
	s += indent + "}"
	return s
}

//-----------------------------------------------------------------------------

// PeerState keeps track of what signature shares peer has seen
// Be mindful of what you Expose.
type PeerState struct {
	peer   p2p.Peer
	logger log.Logger

	mtx sync.Mutex // NOTE: Modify below using setters, never directly.

	// Keep track of entropy shares for each block height
	entropyShares             map[int64]*bits.BitArray
	lastComputedEntropyHeight int64
}

// NewPeerState returns a new PeerState for the given Peer
func NewPeerState(peer p2p.Peer) *PeerState {
	return &PeerState{
		peer:                      peer,
		logger:                    log.NewNopLogger(),
		entropyShares:             make(map[int64]*bits.BitArray),
		lastComputedEntropyHeight: types.GenesisHeight,
	}
}

// SetLogger allows to set a logger on the peer state. Returns the peer state
// itself.
func (ps *PeerState) SetLogger(logger log.Logger) *PeerState {
	ps.logger = logger
	return ps
}

// getLastComputedEntropyHeight returns last height peer had enough
// shares to compute entropy
func (ps *PeerState) getLastComputedEntropyHeight() int64 {
	ps.mtx.Lock()
	defer ps.mtx.Unlock()

	return ps.lastComputedEntropyHeight
}

// setLastComputedEntropyHeight sets the last height peer states it computed
// entropy for
func (ps *PeerState) setLastComputedEntropyHeight(height int64) {
	ps.mtx.Lock()
	defer ps.mtx.Unlock()

	if height > ps.lastComputedEntropyHeight {
		ps.lastComputedEntropyHeight = height
	} else {
		ps.logger.Debug("SetLastComputedEntropyHeight resetting to past", "peerCurrentHeight", ps.lastComputedEntropyHeight, "resetHeight", height)
	}
}

func (ps *PeerState) sendEntropy(nextEntropyHeight int64, entropy types.ThresholdSignature) {
	// Send peer entropy from block store
	ps.logger.Info("sendEntropy", "ps", ps, "height", nextEntropyHeight)
	ce := types.ComputedEntropy{Height: nextEntropyHeight, GroupSignature: entropy}
	msg := &ComputedEntropyMessage{&ce}
	ps.peer.Send(EntropyChannel, cdc.MustMarshalBinaryBare(msg))
}

// pickSendEntropyShare sends all entropy shares that peer needs
func (ps *PeerState) pickSendEntropyShare(nextEntropyHeight int64, entropyShares map[int]types.EntropyShare, numValidators int) {
	for {
		if key, value, ok := ps.pickEntropyShare(nextEntropyHeight, entropyShares); ok {
			msg := &EntropyShareMessage{value}
			if ps.peer.Send(EntropyChannel, cdc.MustMarshalBinaryBare(msg)) {
				ps.logger.Debug("pickSendEntropyShare succeeded", "ps", ps, "height", value.Height, "share index", key)
				ps.hasEntropyShare(nextEntropyHeight, key, numValidators)
			}
		} else {
			return
		}
	}
}

func (ps *PeerState) pickEntropyShare(nextEntropyHeight int64, entropyShares map[int]types.EntropyShare) (int, *types.EntropyShare, bool) {
	ps.mtx.Lock()
	defer ps.mtx.Unlock()

	if entropyShares == nil {
		return 0, nil, false
	}
	if len(entropyShares) == 0 {
		return 0, nil, false
	}
	if ps.lastComputedEntropyHeight+1 != nextEntropyHeight {
		ps.logger.Debug("PickSendEntropyShare height mismatch", "peer height", ps.lastComputedEntropyHeight, "working height", nextEntropyHeight)
		return 0, nil, false
	}
	peerEntropyShares := ps.entropyShares[nextEntropyHeight]

	for key, value := range entropyShares {
		if !peerEntropyShares.GetIndex(key) {
			return key, &value, true
		}
	}
	return 0, nil, false
}

// hasEntropyShare marks the peer as having a entropy share at given height from a particular validator index
func (ps *PeerState) hasEntropyShare(height int64, index int, numValidators int) {
	ps.mtx.Lock()
	defer ps.mtx.Unlock()

	if index < 0 {
		return
	}

	// Make sure bit array is initialised
	if ps.entropyShares[height] == nil {
		ps.entropyShares[height] = bits.NewBitArray(numValidators)
	}

	ps.entropyShares[height].SetIndex(index, true)
}

// ToJSON returns a json of PeerState, marshalled using go-amino.
func (ps *PeerState) ToJSON() ([]byte, error) {
	ps.mtx.Lock()
	defer ps.mtx.Unlock()

	return cdc.MarshalJSON(ps)
}

// String returns a string representation of the PeerState
func (ps *PeerState) String() string {
	return ps.StringIndented("")
}

// StringIndented returns a string representation of the PeerState
func (ps *PeerState) StringIndented(indent string) string {
	ps.mtx.Lock()
	defer ps.mtx.Unlock()
	return fmt.Sprintf(`PeerState{
%s  Key        %v
%s  LastComputedEntropyHeight %v
%s}`,
		indent, ps.peer.ID(),
		indent, ps.lastComputedEntropyHeight,
		indent)
}

//-----------------------------------------------------------------------------
// Messages

// Message is a message that can be sent and received on the Reactor
type Message interface {
	ValidateBasic() error
}

// RegisterMessages registers entropy share message
func RegisterMessages(cdc *amino.Codec) {
	cdc.RegisterInterface((*Message)(nil), nil)
	cdc.RegisterConcrete(&NewEntropyHeightMessage{}, "tendermint/NewEntropyHeight", nil)
	cdc.RegisterConcrete(&EntropyShareMessage{}, "tendermint/EntropyShare", nil)
	cdc.RegisterConcrete(&ComputedEntropyMessage{}, "tendermint/ComputedEntropy", nil)
}

func decodeMsg(bz []byte) (msg Message, err error) {
	if len(bz) > maxMsgSize {
		return msg, fmt.Errorf("msg exceeds max size (%d > %d)", len(bz), maxMsgSize)
	}
	err = cdc.UnmarshalBinaryBare(bz, &msg)
	return
}

//-------------------------------------

// NewEntropyHeightMessage contains last entropy height computed
type NewEntropyHeightMessage struct {
	Height int64
}

// ValidateBasic performs basic validation.
func (m *NewEntropyHeightMessage) ValidateBasic() error {
	if m.Height < types.GenesisHeight {
		return errors.New("invalid Height")
	}

	return nil
}

// String returns a string representation.
func (m *NewEntropyHeightMessage) String() string {
	return fmt.Sprintf("[HESM %v]", m.Height)
}

//-------------------------------------

// EntropyShareMessage is for computing DRB
type EntropyShareMessage struct {
	*types.EntropyShare
}

// ValidateBasic performs basic validation.
func (m *EntropyShareMessage) ValidateBasic() error {
	return m.EntropyShare.ValidateBasic()
}

// String returns a string representation.
func (m *EntropyShareMessage) String() string {
	return fmt.Sprintf("[EntropyShare %v]", m.EntropyShare)
}

//-------------------------------------

// ComputedEntropyMessage is for catching up peers
type ComputedEntropyMessage struct {
	*types.ComputedEntropy
}

// ValidateBasic performs basic validation.
func (m *ComputedEntropyMessage) ValidateBasic() error {
	return m.ComputedEntropy.ValidateBasic()
}

// String returns a string representation.
func (m *ComputedEntropyMessage) String() string {
	return fmt.Sprintf("[ComputedEntropy %v]", m.ComputedEntropy)
}<|MERGE_RESOLUTION|>--- conflicted
+++ resolved
@@ -282,12 +282,8 @@
 		}
 		ps.pickSendEntropyShare(nextEntropyHeight,
 			beaconR.entropyGen.getEntropyShares(nextEntropyHeight),
-<<<<<<< HEAD
 			beaconR.entropyGen.aeonDet.validators.Size())
 
-=======
-			beaconR.entropyGen.Validators.Size())
->>>>>>> d17f54fd
 		time.Sleep(peerGossipSleepDuration)
 		continue OUTER_LOOP
 	}
